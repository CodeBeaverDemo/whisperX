import os
<<<<<<< HEAD
from typing import List, Optional, Union
=======
import warnings
from typing import List, NamedTuple, Optional, Union
from dataclasses import replace
>>>>>>> 734084cd

import ctranslate2
import faster_whisper
import numpy as np
import torch
from faster_whisper.tokenizer import Tokenizer
from faster_whisper.transcribe import TranscriptionOptions, get_ctranslate2_storage
from transformers import Pipeline
from transformers.pipelines.pt_utils import PipelineIterator

from .audio import N_SAMPLES, SAMPLE_RATE, load_audio, log_mel_spectrogram
import whisperx.vads
from .types import SingleSegment, TranscriptionResult

def find_numeral_symbol_tokens(tokenizer):
    numeral_symbol_tokens = []
    for i in range(tokenizer.eot):
        token = tokenizer.decode([i]).removeprefix(" ")
        has_numeral_symbol = any(c in "0123456789%$£" for c in token)
        if has_numeral_symbol:
            numeral_symbol_tokens.append(i)
    return numeral_symbol_tokens

class WhisperModel(faster_whisper.WhisperModel):
    '''
    FasterWhisperModel provides batched inference for faster-whisper.
    Currently only works in non-timestamp mode and fixed prompt for all samples in batch.
    '''

    def generate_segment_batched(
        self,
        features: np.ndarray,
        tokenizer: Tokenizer,
        options: TranscriptionOptions,
        encoder_output=None,
    ):
        batch_size = features.shape[0]
        all_tokens = []
        prompt_reset_since = 0
        if options.initial_prompt is not None:
            initial_prompt = " " + options.initial_prompt.strip()
            initial_prompt_tokens = tokenizer.encode(initial_prompt)
            all_tokens.extend(initial_prompt_tokens)
        previous_tokens = all_tokens[prompt_reset_since:]
        prompt = self.get_prompt(
            tokenizer,
            previous_tokens,
            without_timestamps=options.without_timestamps,
            prefix=options.prefix,
        )

        encoder_output = self.encode(features)

        max_initial_timestamp_index = int(
            round(options.max_initial_timestamp / self.time_precision)
        )

        result = self.model.generate(
                encoder_output,
                [prompt] * batch_size,
                beam_size=options.beam_size,
                patience=options.patience,
                length_penalty=options.length_penalty,
                max_length=self.max_length,
                suppress_blank=options.suppress_blank,
                suppress_tokens=options.suppress_tokens,
            )

        tokens_batch = [x.sequences_ids[0] for x in result]

        def decode_batch(tokens: List[List[int]]) -> str:
            res = []
            for tk in tokens:
                res.append([token for token in tk if token < tokenizer.eot])
            # text_tokens = [token for token in tokens if token < self.eot]
            return tokenizer.tokenizer.decode_batch(res)

        text = decode_batch(tokens_batch)

        return text

    def encode(self, features: np.ndarray) -> ctranslate2.StorageView:
        # When the model is running on multiple GPUs, the encoder output should be moved
        # to the CPU since we don't know which GPU will handle the next job.
        to_cpu = self.model.device == "cuda" and len(self.model.device_index) > 1
        # unsqueeze if batch size = 1
        if len(features.shape) == 2:
            features = np.expand_dims(features, 0)
        features = get_ctranslate2_storage(features)

        return self.model.encode(features, to_cpu=to_cpu)

class FasterWhisperPipeline(Pipeline):
    """
    Huggingface Pipeline wrapper for FasterWhisperModel.
    """
    # TODO:
    # - add support for timestamp mode
    # - add support for custom inference kwargs

    def __init__(
        self,
        model: WhisperModel,
        vad,
        vad_params: dict,
        options: TranscriptionOptions,
        tokenizer: Optional[Tokenizer] = None,
        device: Union[int, str, "torch.device"] = -1,
        framework="pt",
        language: Optional[str] = None,
        suppress_numerals: bool = False,
        **kwargs,
    ):
        self.model = model
        self.tokenizer = tokenizer
        self.options = options
        self.preset_language = language
        self.suppress_numerals = suppress_numerals
        self._batch_size = kwargs.pop("batch_size", None)
        self._num_workers = 1
        self._preprocess_params, self._forward_params, self._postprocess_params = self._sanitize_parameters(**kwargs)
        self.call_count = 0
        self.framework = framework
        if self.framework == "pt":
            if isinstance(device, torch.device):
                self.device = device
            elif isinstance(device, str):
                self.device = torch.device(device)
            elif device < 0:
                self.device = torch.device("cpu")
            else:
                self.device = torch.device(f"cuda:{device}")
        else:
            self.device = device

        super(Pipeline, self).__init__()
        self.vad_model = vad
        self._vad_params = vad_params

    def _sanitize_parameters(self, **kwargs):
        preprocess_kwargs = {}
        if "tokenizer" in kwargs:
            preprocess_kwargs["maybe_arg"] = kwargs["maybe_arg"]
        return preprocess_kwargs, {}, {}

    def preprocess(self, audio):
        audio = audio['inputs']
        model_n_mels = self.model.feat_kwargs.get("feature_size")
        features = log_mel_spectrogram(
            audio,
            n_mels=model_n_mels if model_n_mels is not None else 80,
            padding=N_SAMPLES - audio.shape[0],
        )
        return {'inputs': features}

    def _forward(self, model_inputs):
        outputs = self.model.generate_segment_batched(model_inputs['inputs'], self.tokenizer, self.options)
        return {'text': outputs}

    def postprocess(self, model_outputs):
        return model_outputs

    def get_iterator(
        self,
        inputs,
        num_workers: int,
        batch_size: int,
        preprocess_params: dict,
        forward_params: dict,
        postprocess_params: dict,
    ):
        dataset = PipelineIterator(inputs, self.preprocess, preprocess_params)
        if "TOKENIZERS_PARALLELISM" not in os.environ:
            os.environ["TOKENIZERS_PARALLELISM"] = "false"
        # TODO hack by collating feature_extractor and image_processor

        def stack(items):
            return {'inputs': torch.stack([x['inputs'] for x in items])}
        dataloader = torch.utils.data.DataLoader(dataset, num_workers=num_workers, batch_size=batch_size, collate_fn=stack)
        model_iterator = PipelineIterator(dataloader, self.forward, forward_params, loader_batch_size=batch_size)
        final_iterator = PipelineIterator(model_iterator, self.postprocess, postprocess_params)
        return final_iterator

    def transcribe(
        self,
        audio: Union[str, np.ndarray],
        batch_size: Optional[int] = None,
        num_workers=0,
        language: Optional[str] = None,
        task: Optional[str] = None,
        chunk_size=30,
        print_progress=False,
        combined_progress=False,
        verbose=False,
    ) -> TranscriptionResult:
        if isinstance(audio, str):
            audio = load_audio(audio)

        def data(audio, segments):
            for seg in segments:
                f1 = int(seg['start'] * SAMPLE_RATE)
                f2 = int(seg['end'] * SAMPLE_RATE)
                # print(f2-f1)
                yield {'inputs': audio[f1:f2]}

        # Pre-process audio and merge chunks as defined by the respective VAD child class 
        # In case vad_model is manually assigned (see 'load_model') follow the functionality of pyannote toolkit
        if issubclass(type(self.vad_model), whisperx.vads.Vad):
            waveform = self.vad_model.preprocess_audio(audio)
            merge_chunks =  self.vad_model.merge_chunks
        else:
            waveform = whisperx.vads.Pyannote.preprocess_audio(audio)
            merge_chunks = whisperx.vads.Pyannote.merge_chunks

        vad_segments = self.vad_model({"waveform": waveform, "sample_rate": SAMPLE_RATE})
        vad_segments = merge_chunks(
            vad_segments,
            chunk_size,
            onset=self._vad_params["vad_onset"],
            offset=self._vad_params["vad_offset"],
        )
        if self.tokenizer is None:
            language = language or self.detect_language(audio)
            task = task or "transcribe"
            self.tokenizer = Tokenizer(
                self.model.hf_tokenizer,
                self.model.model.is_multilingual,
                task=task,
                language=language,
            )
        else:
            language = language or self.tokenizer.language_code
            task = task or self.tokenizer.task
            if task != self.tokenizer.task or language != self.tokenizer.language_code:
                self.tokenizer = Tokenizer(
                    self.model.hf_tokenizer,
                    self.model.model.is_multilingual,
                    task=task,
                    language=language,
                )

        if self.suppress_numerals:
            previous_suppress_tokens = self.options.suppress_tokens
            numeral_symbol_tokens = find_numeral_symbol_tokens(self.tokenizer)
            print(f"Suppressing numeral and symbol tokens")
            new_suppressed_tokens = numeral_symbol_tokens + self.options.suppress_tokens
            new_suppressed_tokens = list(set(new_suppressed_tokens))
            self.options = replace(self.options, suppress_tokens=new_suppressed_tokens)

        segments: List[SingleSegment] = []
        batch_size = batch_size or self._batch_size
        total_segments = len(vad_segments)
        for idx, out in enumerate(self.__call__(data(audio, vad_segments), batch_size=batch_size, num_workers=num_workers)):
            if print_progress:
                base_progress = ((idx + 1) / total_segments) * 100
                percent_complete = base_progress / 2 if combined_progress else base_progress
                print(f"Progress: {percent_complete:.2f}%...")
            text = out['text']
            if batch_size in [0, 1, None]:
                text = text[0]
            if verbose:
                print(f"Transcript: [{round(vad_segments[idx]['start'], 3)} --> {round(vad_segments[idx]['end'], 3)}] {text}")
            segments.append(
                {
                    "text": text,
                    "start": round(vad_segments[idx]['start'], 3),
                    "end": round(vad_segments[idx]['end'], 3)
                }
            )

        # revert the tokenizer if multilingual inference is enabled
        if self.preset_language is None:
            self.tokenizer = None

        # revert suppressed tokens if suppress_numerals is enabled
        if self.suppress_numerals:
            self.options = replace(self.options, suppress_tokens=previous_suppress_tokens)

        return {"segments": segments, "language": language}

    def detect_language(self, audio: np.ndarray) -> str:
        if audio.shape[0] < N_SAMPLES:
            print("Warning: audio is shorter than 30s, language detection may be inaccurate.")
        model_n_mels = self.model.feat_kwargs.get("feature_size")
        segment = log_mel_spectrogram(audio[: N_SAMPLES],
                                      n_mels=model_n_mels if model_n_mels is not None else 80,
                                      padding=0 if audio.shape[0] >= N_SAMPLES else N_SAMPLES - audio.shape[0])
        encoder_output = self.model.encode(segment)
        results = self.model.model.detect_language(encoder_output)
        language_token, language_probability = results[0][0]
        language = language_token[2:-2]
        print(f"Detected language: {language} ({language_probability:.2f}) in first 30s of audio...")
        return language


def load_model(
    whisper_arch: str,
    device: str,
    device_index=0,
    compute_type="float16",
    asr_options: Optional[dict] = None,
    language: Optional[str] = None,
    vad_model = None,
    vad_method = None,
    vad_options: Optional[dict] = None,
    model: Optional[WhisperModel] = None,
    task="transcribe",
    download_root: Optional[str] = None,
    local_files_only=False,
    threads=4,
) -> FasterWhisperPipeline:
    """Load a Whisper model for inference.
    Args:
        whisper_arch - The name of the Whisper model to load.
        device - The device to load the model on.
        compute_type - The compute type to use for the model.
        vad_method: str - The vad method to use. vad_model has higher priority if is not None.
        options - A dictionary of options to use for the model.
        language - The language of the model. (use English for now)
        model - The WhisperModel instance to use.
        download_root - The root directory to download the model to.
        local_files_only - If `True`, avoid downloading the file and return the path to the local cached file if it exists.
        threads - The number of cpu threads to use per worker, e.g. will be multiplied by num workers.
    Returns:
        A Whisper pipeline.
    """

    if whisper_arch.endswith(".en"):
        language = "en"

    model = model or WhisperModel(whisper_arch,
                         device=device,
                         device_index=device_index,
                         compute_type=compute_type,
                         download_root=download_root,
                         local_files_only=local_files_only,
                         cpu_threads=threads)
    if language is not None:
        tokenizer = Tokenizer(model.hf_tokenizer, model.model.is_multilingual, task=task, language=language)
    else:
        print("No language specified, language will be first be detected for each audio file (increases inference time).")
        tokenizer = None

    default_asr_options =  {
        "beam_size": 5,
        "best_of": 5,
        "patience": 1,
        "length_penalty": 1,
        "repetition_penalty": 1,
        "no_repeat_ngram_size": 0,
        "temperatures": [0.0, 0.2, 0.4, 0.6, 0.8, 1.0],
        "compression_ratio_threshold": 2.4,
        "log_prob_threshold": -1.0,
        "no_speech_threshold": 0.6,
        "condition_on_previous_text": False,
        "prompt_reset_on_temperature": 0.5,
        "initial_prompt": None,
        "prefix": None,
        "suppress_blank": True,
        "suppress_tokens": [-1],
        "without_timestamps": True,
        "max_initial_timestamp": 0.0,
        "word_timestamps": False,
        "prepend_punctuations": "\"'“¿([{-",
        "append_punctuations": "\"'.。,，!！?？:：”)]}、",
        "multilingual": model.model.is_multilingual,
        "suppress_numerals": False,
        "max_new_tokens": None,
        "clip_timestamps": None,
        "hallucination_silence_threshold": None,
        "hotwords": None,
    }

    if asr_options is not None:
        default_asr_options.update(asr_options)

    suppress_numerals = default_asr_options["suppress_numerals"]
    del default_asr_options["suppress_numerals"]

    default_asr_options = TranscriptionOptions(**default_asr_options)

    default_vad_options = {
        "chunk_size": 30, # needed by silero since binarization happens before merge_chunks
        "vad_onset": 0.500,
        "vad_offset": 0.363
    }

    if vad_options is not None:
        default_vad_options.update(vad_options)

    # Note: manually assigned vad_model has higher priority than vad_method!
    if vad_model is not None:
        print("Use manually assigned vad_model. vad_method is ignored.")
        vad_model = vad_model
    else:
        match vad_method:
            case "silero":
                vad_model = whisperx.vads.Silero(**default_vad_options)
            case "pyannote" | _:
                vad_model = whisperx.vads.Pyannote(torch.device(device), use_auth_token=None, **default_vad_options)

    return FasterWhisperPipeline(
        model=model,
        vad=vad_model,
        options=default_asr_options,
        tokenizer=tokenizer,
        language=language,
        suppress_numerals=suppress_numerals,
        vad_params=default_vad_options,
    )<|MERGE_RESOLUTION|>--- conflicted
+++ resolved
@@ -1,11 +1,7 @@
 import os
-<<<<<<< HEAD
-from typing import List, Optional, Union
-=======
 import warnings
 from typing import List, NamedTuple, Optional, Union
 from dataclasses import replace
->>>>>>> 734084cd
 
 import ctranslate2
 import faster_whisper
